#!/usr/bin/env python
# Requires:
# python-ldap
#
# Version: MPL 1.1/GPL 2.0/LGPL 2.1
#
# The contents of this file are subject to the Mozilla Public License Version
# 1.1 (the "License"); you may not use this file except in compliance with
# the License. You may obtain a copy of the License at
# http://www.mozilla.org/MPL/
#
# Software distributed under the License is distributed on an "AS IS" basis,
# WITHOUT WARRANTY OF ANY KIND, either express or implied. See the License
# for the specific language governing rights and limitations under the
# License.
#
# The Original Code is the netfilter.py for OpenVPN learn-address.
#
# The Initial Developer of the Original Code is
# Mozilla Corporation
# Portions created by the Initial Developer are Copyright (C) 2012
# the Initial Developer. All Rights Reserved.
#
# Contributor(s):
# gdestuynder@mozilla.com (initial author)
#
# Alternatively, the contents of this file may be used under the terms of
# either the GNU General Public License Version 2 or later (the "GPL"), or
# the GNU Lesser General Public License Version 2.1 or later (the "LGPL"),
# in which case the provisions of the GPL or the LGPL are applicable instead
# of those above. If you wish to allow use of your version of this file only
# under the terms of either the GPL or the LGPL, and not to allow others to
# use your version of this file under the terms of the MPL, indicate your
# decision by deleting the provisions above and replace them with the notice
# and other provisions required by the GPL or the LGPL. If you do not delete
# the provisions above, a recipient may use your version of this file under
# the terms of any one of the MPL, the GPL or the LGPL.

import os
import sys
import ldap
import syslog

LDAP_URL='ldap://<%= ldap_server %>'
LDAP_BIND_DN='uid=<%= bind_user %>,ou=logins,dc=mozilla'
LDAP_BIND_PASSWD='<%= bind_password %>'
LDAP_BASE_DN='ou=groups,dc=mozilla'
LDAP_FILTER='cn=vpn_*'

CEF_FACILITY=syslog.LOG_LOCAL4
NODENAME=os.uname()[1]
IPTABLES='/sbin/iptables'
RULES='<%= confdir %>/plugins/netfilter/rules'
PER_USER_RULES_PREFIX='users/vpn_'

class IptablesFailure (Exception):
	pass

def iptables(args, raiseEx=True):
	"""False on error if raiseEx=True, True on success, Exception otherwise"""
	command = "%s %s" % (IPTABLES, args)
	status = os.system(command)
	if status == -1:
		raise IptablesFailure("failed to invoke iptables (%s)" % (command,))
	status = os.WEXITSTATUS(status)
	if raiseEx and (status != 0):
		raise IptablesFailure("iptables exited with status %d (%s)" % (status, command))
	if (status != 0):
		return False
	return True

def log(msg):
	syslog.openlog('OpenVPN', 0, syslog.LOG_DAEMON)
	syslog.syslog(syslog.LOG_INFO, msg)
	syslog.closelog()

def cef(msg1, msg2):
	syslog.openlog('OpenVPN', 0, CEF_FACILITY)
	cefmsg = 'CEF:0|Mozilla|OpenVPN|1.0||'+msg1+'|5|'+msg2+' dhost='+NODENAME
	syslog.syslog(syslog.LOG_INFO, cefmsg)
	syslog.closelog()
#	log(cefmsg)

def parse_rules(fd):
	rules = []
	line = fd.readline()
	while line != '':
		if line.startswith('#'):
			line = fd.readline()
			continue
		rules.append(line.split("\n")[0])
		line = fd.readline()
	return rules

def load_ldap():
	conn = ldap.initialize(LDAP_URL)
	conn.simple_bind_s(LDAP_BIND_DN, LDAP_BIND_PASSWD)
	res = conn.search_s(LDAP_BASE_DN, ldap.SCOPE_SUBTREE, LDAP_FILTER, ['cn', 'member', 'ipHostNumber'])
#schema = {'vpn_example1': {'cn': ['noob1@mozilla.com', 'noob2@mozilla.com'],
#'networks': ['192.168.0.1/24', '10.0.0.1/16:80 #comment', '10.0.0.1:22']}, 'vpn_example2': ...}
	schema = {}
	for grp in res:
		ulist = []
		hlist = []
		group = grp[1]['cn'][0]

		for u in grp[1]['member']:
			try:
				ulist.append(u.split('=')[1].split(',')[0])
			except:
				log("Failed to load user from LDAP: %s at group %s, skipping" % (u, group))
		if grp[1].has_key('ipHostNumber'):
			hlist = grp[1]['ipHostNumber']
		schema[group] = {'cn': ulist, 'networks': hlist}
	return schema

def load_group_rule(address, cn, dev, group, networks):
	#Some of the parsing is hackish (accomodating the ever-changing hack to have attributes inside an attribute in LDAP)
	#this probably needs some refactoring when we're happy with the rule format
	if len(networks) != 0:
		for net in networks:
			#the attribute stored in net (ipHostNumber) includes 2 values, address/network and a comment string
			tmp = net.split("#")
			neta = tmp[0] #address/network/port
			netc = ""
			if len(tmp) >= 2:
				netc = tmp[1] #comment
			tmp = neta.split(':')
			#split address:port into neta (address/network) and netp (port), if we have some. (: sep)
			if len(tmp) >= 2:
				neta = tmp[0]
				netp = tmp[1]
				iptables("-A %s -s %s -d %s -p tcp -m multiport --dports %s -j ACCEPT -m comment --comment \"%s:%s ldap_acl %s\"" % (address, address, neta, netp, cn, group, netc))
				iptables("-A %s -s %s -d %s -p udp -m multiport --dports %s -j ACCEPT -m comment --comment \"%s:%s ldap_acl %s\"" % (address, address, neta, netp, cn, group, netc))
			else:
				iptables("-A %s -s %s -d %s -j ACCEPT -m comment --comment \"%s:%s ldap_acl %s\"" % (address, address, neta, cn, group, netc))
				iptables("-A %s -d %s -s %s -j ACCEPT -m comment --comment \"%s:%s ldap_acl %s\"" % (address, address, neta, cn, group, netc))
	else:
		rule_file = RULES+"/"+group+'.rules'
		try:
			fd = open(rule_file)
		except:
			#if there's no LDAP ACL loaded, and there's no file loaded, complain and skip
			log("Failed to open rule file %s for user %s, skipping group" % (rule_file, cn))
			return

		for r in parse_rules(fd):
			iptables("-A %s -s %s -d %s -j ACCEPT -m comment --comment \"%s:%s file_acl\"" %  (address, address, r, cn, group))
			iptables("-A %s -d %s -s %s -j ACCEPT -m comment --comment \"%s:%s file_acl\"" %  (address, address, r, cn, group))
		fd.close()

def load_rules(address, cn, dev):
	schema = load_ldap()
	for group in schema:
		if cn in schema[group]['cn']:
			networks = schema[group]['networks']
			load_group_rule(address, cn, dev, group, networks)
	load_per_user_rules(address, cn, dev)
	iptables("-A %s -j DROP" % (address))

def load_per_user_rules(address, cn, dev):
	rule_file = RULES+"/"+PER_USER_RULES_PREFIX+cn
	try:
		fd = open(rule_file)
	except:
# by default, there's generally no per user rules, so fail in silence
		return

	for r in parse_rules(fd):
		iptables("-A %s -s %s -d %s -j ACCEPT -m comment --comment \"%s:null user_specific_rule\"" % (address, address, r, cn))
	fd.close()

def chain_exists(name):
	return iptables('-L '+name, False)

def add_chain(address, cn, dev):
	if chain_exists(address):
		cef('Chain exists|Attempted to replace an existing chain. Failing.', 'dst='+address+' suser='+cn)
		sys.exit(1)
	iptables('-N '+address)
	iptables('-A OUTPUT -d '+address+' -j '+address)
	iptables('-A INPUT -s '+address+' -j '+address)
	iptables('-A FORWARD -s '+address+' -j '+address)
	load_rules(address, cn, dev)

def update_chain(address, cn, dev):
	del_chain(address, dev)
	add_chain(address, dev)
	
def del_chain(address, dev):
	iptables('-D OUTPUT -d '+address+' -j '+address, False)
	iptables('-D INPUT -s '+address+' -j '+address, False)
<<<<<<< HEAD
	iptables('-D FORWARD -s '+address+' -j '+address)
=======
	iptables('-D FORWARD -s '+address+' -j '+address, False)
>>>>>>> 5adc9ebc
	iptables('-F '+address, False)
	iptables('-X '+address, False)

def main():
	try:
		device = os.environ['dev']
	except:
		device = 'lo'
	try:
		client_ip = os.environ['untrusted_ip']
		client_port = os.environ['untrusted_port']
	except:
		client_ip = '127.0.0.1'
		client_port = '0'

	if len(sys.argv) < 3:
		print("Forgot something, like, arguments?")
		print("USAGE: %s <operation> <address> [cn]" % sys.argv[0])
		sys.exit(1)

	operation = sys.argv[1]
	address = sys.argv[2]
	if len(sys.argv) == 4:
		cn = sys.argv[3]
	else:
		cn = None

	if operation == 'add':
		cef('User Login Successful|OpenVPN endpoint connected', 'src='+client_ip+' spt='+client_port+' dst='+address+' suser='+cn)
		add_chain(address, cn, device)
	elif operation == 'update':
		cef('User Login Successful|OpenVPN endpoint re-connected', 'src='+client_ip+' spt='+client_port+' dst='+address+' suser='+cn)
		update_chain(address, cn, device)
	elif operation == 'delete':
		cef('User Login Successful|OpenVPN endpoint disconnected', 'dst='+address)
		del_chain(address, device)
	else:
		log('Unknown operation')
	sys.exit(0)

if __name__ == "__main__":
    main()<|MERGE_RESOLUTION|>--- conflicted
+++ resolved
@@ -190,11 +190,7 @@
 def del_chain(address, dev):
 	iptables('-D OUTPUT -d '+address+' -j '+address, False)
 	iptables('-D INPUT -s '+address+' -j '+address, False)
-<<<<<<< HEAD
-	iptables('-D FORWARD -s '+address+' -j '+address)
-=======
 	iptables('-D FORWARD -s '+address+' -j '+address, False)
->>>>>>> 5adc9ebc
 	iptables('-F '+address, False)
 	iptables('-X '+address, False)
 
